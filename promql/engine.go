--- conflicted
+++ resolved
@@ -239,20 +239,12 @@
 }
 
 // NewEngine returns a new engine.
-<<<<<<< HEAD
-func NewEngine(storage local.Querier, querier Querier, o *EngineOptions) *Engine {
-=======
 func NewEngine(querier local.Querier, o *EngineOptions) *Engine {
->>>>>>> d7707837
 	if o == nil {
 		o = DefaultEngineOptions
 	}
 	ctx, cancel := context.WithCancel(context.Background())
 	return &Engine{
-<<<<<<< HEAD
-		storage:       storage,
-=======
->>>>>>> d7707837
 		querier:       querier,
 		baseCtx:       ctx,
 		cancelQueries: cancel,
@@ -380,51 +372,6 @@
 
 // execEvalStmt evaluates the expression of an evaluation statement for the given time range.
 func (ng *Engine) execEvalStmt(ctx context.Context, query *query, s *EvalStmt) (model.Value, error) {
-<<<<<<< HEAD
-	prepareTimer := query.stats.GetTimer(stats.TotalQueryPreparationTime).Start()
-	if ng.storage != nil { // Old query analaysis and preloading code path.
-
-		analyzeTimer := query.stats.GetTimer(stats.QueryAnalysisTime).Start()
-
-		// Only one execution statement per query is allowed.
-		analyzer := &Analyzer{
-			Storage: ng.storage,
-			Expr:    s.Expr,
-			Start:   s.Start,
-			End:     s.End,
-		}
-		err := analyzer.Analyze(ctx)
-		if err != nil {
-			analyzeTimer.Stop()
-			prepareTimer.Stop()
-			return nil, err
-		}
-		analyzeTimer.Stop()
-
-		preloadTimer := query.stats.GetTimer(stats.PreloadTime).Start()
-		closer, err := analyzer.Prepare(ctx)
-		preloadTimer.Stop()
-		if err != nil {
-			prepareTimer.Stop()
-			return nil, err
-		}
-		defer closer.Close()
-
-		preloadTimer.Stop()
-	} else if ng.querier != nil { // Frankenstein preloading code path.
-		preloadTimer := query.stats.GetTimer(stats.PreloadTime).Start()
-		err := preloadQuery(ng.querier, s.Expr, s.Start, s.End)
-		preloadTimer.Stop()
-		if err != nil {
-			prepareTimer.Stop()
-			return nil, err
-		}
-	} else {
-		panic("engine has neither a local.Querier nor promql.Querier")
-	}
-
-	prepareTimer.Stop()
-=======
 	prepareTimer := query.stats.GetTimer(stats.QueryPreparationTime).Start()
 	err := ng.populateIterators(s)
 	prepareTimer.Stop()
@@ -433,7 +380,6 @@
 	}
 
 	defer ng.closeIterators(s)
->>>>>>> d7707837
 
 	evalTimer := query.stats.GetTimer(stats.InnerEvalTime).Start()
 	// Instant evaluation.
