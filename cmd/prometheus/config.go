--- conflicted
+++ resolved
@@ -215,26 +215,10 @@
 		"The name of the database to use for storing samples in InfluxDB.",
 	)
 	cfg.fs.StringVar(
-<<<<<<< HEAD
-		&cfg.remote.GenericURL, "storage.remote.generic-url", "",
-		"The URL of the generic remote server to send samples to. None, if empty.",
-	)
-	cfg.fs.StringVar(
-		// TODO: Figure out best way to allow specifying headers, if we want that.
-		&cfg.remote.GenericHeaderName, "storage.remote.generic-header-name", "",
-		"The name of an HTTP header to send with every request to the generic remote server.",
-	)
-	cfg.fs.StringVar(
-		// TODO: Figure out best way to allow specifying headers, if we want that.
-		&cfg.remote.GenericHeaderValue, "storage.remote.generic-header-value", "",
-		"The value of an HTTP header to send with every request to the generic remote server.",
-	)
-=======
 		&cfg.remote.Address, "experimental.storage.remote.address", "",
 		"The address of the remote server to send samples to. None, if empty. EXPERIMENTAL.",
 	)
 
->>>>>>> 1e26b96b
 	cfg.fs.DurationVar(
 		&cfg.remote.StorageTimeout, "storage.remote.timeout", 30*time.Second,
 		"The timeout to use when sending samples to the remote storage.",
