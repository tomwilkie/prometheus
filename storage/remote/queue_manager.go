--- conflicted
+++ resolved
@@ -72,33 +72,22 @@
 }
 
 // NewStorageQueueManager builds a new StorageQueueManager.
-<<<<<<< HEAD
-func NewStorageQueueManager(tsdb StorageClient, cfg StorageQueueManagerConfig) *StorageQueueManager {
-=======
 func NewStorageQueueManager(tsdb StorageClient, cfg *StorageQueueManagerConfig) *StorageQueueManager {
->>>>>>> 1e26b96b
 	constLabels := prometheus.Labels{
 		"type": tsdb.Name(),
 	}
 
-<<<<<<< HEAD
-=======
 	if cfg == nil {
 		cfg = &defaultConfig
 	}
 
->>>>>>> 1e26b96b
 	shards := make([]chan *model.Sample, cfg.Shards)
 	for i := 0; i < cfg.Shards; i++ {
 		shards[i] = make(chan *model.Sample, cfg.QueueCapacity)
 	}
 
 	t := &StorageQueueManager{
-<<<<<<< HEAD
-		cfg:    cfg,
-=======
 		cfg:    *cfg,
->>>>>>> 1e26b96b
 		tsdb:   tsdb,
 		shards: shards,
 		done:   make(chan struct{}),
@@ -203,7 +192,6 @@
 	}
 	t.wg.Wait()
 }
-<<<<<<< HEAD
 
 // Stop stops sending samples to the remote storage and waits for pending
 // sends to complete.
@@ -220,24 +208,6 @@
 	defer t.wg.Done()
 	shard := t.shards[i]
 
-=======
-
-// Stop stops sending samples to the remote storage and waits for pending
-// sends to complete.
-func (t *StorageQueueManager) Stop() {
-	log.Infof("Stopping remote storage...")
-	for _, shard := range t.shards {
-		close(shard)
-	}
-	t.wg.Wait()
-	log.Info("Remote storage stopped.")
-}
-
-func (t *StorageQueueManager) runShard(i int) {
-	defer t.wg.Done()
-	shard := t.shards[i]
-
->>>>>>> 1e26b96b
 	// Send batches of at most MaxSamplesPerSend samples to the remote storage.
 	// If we have fewer samples than that, flush them out after a deadline
 	// anyways.
