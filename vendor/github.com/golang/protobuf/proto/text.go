--- conflicted
+++ resolved
@@ -215,8 +215,6 @@
 	val := sv.FieldByName("Value")
 	if !turl.IsValid() || !val.IsValid() {
 		return true, errors.New("proto: invalid google.protobuf.Any message")
-<<<<<<< HEAD
-=======
 	}
 
 	b, ok := val.Interface().([]byte)
@@ -248,7 +246,6 @@
 	}
 	if err := tm.writeStruct(w, m.Elem()); err != nil {
 		return true, err
->>>>>>> 1e26b96b
 	}
 	if w.compact {
 		w.Write([]byte("> "))
@@ -259,48 +256,6 @@
 	return true, nil
 }
 
-<<<<<<< HEAD
-	b, ok := val.Interface().([]byte)
-	if !ok {
-		return true, errors.New("proto: invalid google.protobuf.Any message")
-	}
-
-	parts := strings.Split(turl.String(), "/")
-	mt := MessageType(parts[len(parts)-1])
-	if mt == nil {
-		return false, nil
-	}
-	m := reflect.New(mt.Elem())
-	if err := Unmarshal(b, m.Interface().(Message)); err != nil {
-		return false, nil
-	}
-	w.Write([]byte("["))
-	u := turl.String()
-	if requiresQuotes(u) {
-		writeString(w, u)
-	} else {
-		w.Write([]byte(u))
-	}
-	if w.compact {
-		w.Write([]byte("]:<"))
-	} else {
-		w.Write([]byte("]: <\n"))
-		w.ind++
-	}
-	if err := tm.writeStruct(w, m.Elem()); err != nil {
-		return true, err
-	}
-	if w.compact {
-		w.Write([]byte("> "))
-	} else {
-		w.ind--
-		w.Write([]byte(">\n"))
-	}
-	return true, nil
-}
-
-=======
->>>>>>> 1e26b96b
 func (tm *TextMarshaler) writeStruct(w *textWriter, sv reflect.Value) error {
 	if tm.ExpandAny && isAny(sv) {
 		if canExpand, err := tm.writeProto3Any(w, sv); canExpand {
@@ -500,11 +455,7 @@
 
 	// Extensions (the XXX_extensions field).
 	pv := sv.Addr()
-<<<<<<< HEAD
-	if pv.Type().Implements(extendableProtoType) {
-=======
 	if _, ok := extendable(pv.Interface()); ok {
->>>>>>> 1e26b96b
 		if err := tm.writeExtensions(w, pv); err != nil {
 			return err
 		}
