--- conflicted
+++ resolved
@@ -847,9 +847,6 @@
 func MessageName(x Message) string { return revProtoTypes[reflect.TypeOf(x)] }
 
 // MessageType returns the message type (pointer to struct) for a named message.
-<<<<<<< HEAD
-func MessageType(name string) reflect.Type { return protoTypes[name] }
-=======
 func MessageType(name string) reflect.Type { return protoTypes[name] }
 
 // A registry of all linked proto files.
@@ -864,5 +861,4 @@
 }
 
 // FileDescriptor returns the compressed FileDescriptorProto for a .proto file.
-func FileDescriptor(filename string) []byte { return protoFiles[filename] }
->>>>>>> 1e26b96b
+func FileDescriptor(filename string) []byte { return protoFiles[filename] }