// Go support for Protocol Buffers - Google's data interchange format
//
// Copyright 2010 The Go Authors.  All rights reserved.
// https://github.com/golang/protobuf
//
// Redistribution and use in source and binary forms, with or without
// modification, are permitted provided that the following conditions are
// met:
//
//     * Redistributions of source code must retain the above copyright
// notice, this list of conditions and the following disclaimer.
//     * Redistributions in binary form must reproduce the above
// copyright notice, this list of conditions and the following disclaimer
// in the documentation and/or other materials provided with the
// distribution.
//     * Neither the name of Google Inc. nor the names of its
// contributors may be used to endorse or promote products derived from
// this software without specific prior written permission.
//
// THIS SOFTWARE IS PROVIDED BY THE COPYRIGHT HOLDERS AND CONTRIBUTORS
// "AS IS" AND ANY EXPRESS OR IMPLIED WARRANTIES, INCLUDING, BUT NOT
// LIMITED TO, THE IMPLIED WARRANTIES OF MERCHANTABILITY AND FITNESS FOR
// A PARTICULAR PURPOSE ARE DISCLAIMED. IN NO EVENT SHALL THE COPYRIGHT
// OWNER OR CONTRIBUTORS BE LIABLE FOR ANY DIRECT, INDIRECT, INCIDENTAL,
// SPECIAL, EXEMPLARY, OR CONSEQUENTIAL DAMAGES (INCLUDING, BUT NOT
// LIMITED TO, PROCUREMENT OF SUBSTITUTE GOODS OR SERVICES; LOSS OF USE,
// DATA, OR PROFITS; OR BUSINESS INTERRUPTION) HOWEVER CAUSED AND ON ANY
// THEORY OF LIABILITY, WHETHER IN CONTRACT, STRICT LIABILITY, OR TORT
// (INCLUDING NEGLIGENCE OR OTHERWISE) ARISING IN ANY WAY OUT OF THE USE
// OF THIS SOFTWARE, EVEN IF ADVISED OF THE POSSIBILITY OF SUCH DAMAGE.

package proto

// Functions for parsing the Text protocol buffer format.
// TODO: message sets.

import (
	"encoding"
	"errors"
	"fmt"
	"reflect"
	"strconv"
	"strings"
	"unicode/utf8"
)

// Error string emitted when deserializing Any and fields are already set
const anyRepeatedlyUnpacked = "Any message unpacked multiple times, or %q already set"

type ParseError struct {
	Message string
	Line    int // 1-based line number
	Offset  int // 0-based byte offset from start of input
}

func (p *ParseError) Error() string {
	if p.Line == 1 {
		// show offset only for first line
		return fmt.Sprintf("line 1.%d: %v", p.Offset, p.Message)
	}
	return fmt.Sprintf("line %d: %v", p.Line, p.Message)
}

type token struct {
	value    string
	err      *ParseError
	line     int    // line number
	offset   int    // byte number from start of input, not start of line
	unquoted string // the unquoted version of value, if it was a quoted string
}

func (t *token) String() string {
	if t.err == nil {
		return fmt.Sprintf("%q (line=%d, offset=%d)", t.value, t.line, t.offset)
	}
	return fmt.Sprintf("parse error: %v", t.err)
}

type textParser struct {
	s            string // remaining input
	done         bool   // whether the parsing is finished (success or error)
	backed       bool   // whether back() was called
	offset, line int
	cur          token
}

func newTextParser(s string) *textParser {
	p := new(textParser)
	p.s = s
	p.line = 1
	p.cur.line = 1
	return p
}

func (p *textParser) errorf(format string, a ...interface{}) *ParseError {
	pe := &ParseError{fmt.Sprintf(format, a...), p.cur.line, p.cur.offset}
	p.cur.err = pe
	p.done = true
	return pe
}

// Numbers and identifiers are matched by [-+._A-Za-z0-9]
func isIdentOrNumberChar(c byte) bool {
	switch {
	case 'A' <= c && c <= 'Z', 'a' <= c && c <= 'z':
		return true
	case '0' <= c && c <= '9':
		return true
	}
	switch c {
	case '-', '+', '.', '_':
		return true
	}
	return false
}

func isWhitespace(c byte) bool {
	switch c {
	case ' ', '\t', '\n', '\r':
		return true
	}
	return false
}

func isQuote(c byte) bool {
	switch c {
	case '"', '\'':
		return true
	}
	return false
}

func (p *textParser) skipWhitespace() {
	i := 0
	for i < len(p.s) && (isWhitespace(p.s[i]) || p.s[i] == '#') {
		if p.s[i] == '#' {
			// comment; skip to end of line or input
			for i < len(p.s) && p.s[i] != '\n' {
				i++
			}
			if i == len(p.s) {
				break
			}
		}
		if p.s[i] == '\n' {
			p.line++
		}
		i++
	}
	p.offset += i
	p.s = p.s[i:len(p.s)]
	if len(p.s) == 0 {
		p.done = true
	}
}

func (p *textParser) advance() {
	// Skip whitespace
	p.skipWhitespace()
	if p.done {
		return
	}

	// Start of non-whitespace
	p.cur.err = nil
	p.cur.offset, p.cur.line = p.offset, p.line
	p.cur.unquoted = ""
	switch p.s[0] {
	case '<', '>', '{', '}', ':', '[', ']', ';', ',', '/':
		// Single symbol
		p.cur.value, p.s = p.s[0:1], p.s[1:len(p.s)]
	case '"', '\'':
		// Quoted string
		i := 1
		for i < len(p.s) && p.s[i] != p.s[0] && p.s[i] != '\n' {
			if p.s[i] == '\\' && i+1 < len(p.s) {
				// skip escaped char
				i++
			}
			i++
		}
		if i >= len(p.s) || p.s[i] != p.s[0] {
			p.errorf("unmatched quote")
			return
		}
		unq, err := unquoteC(p.s[1:i], rune(p.s[0]))
		if err != nil {
			p.errorf("invalid quoted string %s: %v", p.s[0:i+1], err)
			return
		}
		p.cur.value, p.s = p.s[0:i+1], p.s[i+1:len(p.s)]
		p.cur.unquoted = unq
	default:
		i := 0
		for i < len(p.s) && isIdentOrNumberChar(p.s[i]) {
			i++
		}
		if i == 0 {
			p.errorf("unexpected byte %#x", p.s[0])
			return
		}
		p.cur.value, p.s = p.s[0:i], p.s[i:len(p.s)]
	}
	p.offset += len(p.cur.value)
}

var (
	errBadUTF8 = errors.New("proto: bad UTF-8")
	errBadHex  = errors.New("proto: bad hexadecimal")
)

func unquoteC(s string, quote rune) (string, error) {
	// This is based on C++'s tokenizer.cc.
	// Despite its name, this is *not* parsing C syntax.
	// For instance, "\0" is an invalid quoted string.

	// Avoid allocation in trivial cases.
	simple := true
	for _, r := range s {
		if r == '\\' || r == quote {
			simple = false
			break
		}
	}
	if simple {
		return s, nil
	}

	buf := make([]byte, 0, 3*len(s)/2)
	for len(s) > 0 {
		r, n := utf8.DecodeRuneInString(s)
		if r == utf8.RuneError && n == 1 {
			return "", errBadUTF8
		}
		s = s[n:]
		if r != '\\' {
			if r < utf8.RuneSelf {
				buf = append(buf, byte(r))
			} else {
				buf = append(buf, string(r)...)
			}
			continue
		}

		ch, tail, err := unescape(s)
		if err != nil {
			return "", err
		}
		buf = append(buf, ch...)
		s = tail
	}
	return string(buf), nil
}

func unescape(s string) (ch string, tail string, err error) {
	r, n := utf8.DecodeRuneInString(s)
	if r == utf8.RuneError && n == 1 {
		return "", "", errBadUTF8
	}
	s = s[n:]
	switch r {
	case 'a':
		return "\a", s, nil
	case 'b':
		return "\b", s, nil
	case 'f':
		return "\f", s, nil
	case 'n':
		return "\n", s, nil
	case 'r':
		return "\r", s, nil
	case 't':
		return "\t", s, nil
	case 'v':
		return "\v", s, nil
	case '?':
		return "?", s, nil // trigraph workaround
	case '\'', '"', '\\':
		return string(r), s, nil
	case '0', '1', '2', '3', '4', '5', '6', '7', 'x', 'X':
		if len(s) < 2 {
			return "", "", fmt.Errorf(`\%c requires 2 following digits`, r)
		}
		base := 8
		ss := s[:2]
		s = s[2:]
		if r == 'x' || r == 'X' {
			base = 16
		} else {
			ss = string(r) + ss
		}
		i, err := strconv.ParseUint(ss, base, 8)
		if err != nil {
			return "", "", err
		}
		return string([]byte{byte(i)}), s, nil
	case 'u', 'U':
		n := 4
		if r == 'U' {
			n = 8
		}
		if len(s) < n {
			return "", "", fmt.Errorf(`\%c requires %d digits`, r, n)
		}

		bs := make([]byte, n/2)
		for i := 0; i < n; i += 2 {
			a, ok1 := unhex(s[i])
			b, ok2 := unhex(s[i+1])
			if !ok1 || !ok2 {
				return "", "", errBadHex
			}
			bs[i/2] = a<<4 | b
		}
		s = s[n:]
		return string(bs), s, nil
	}
	return "", "", fmt.Errorf(`unknown escape \%c`, r)
}

// Adapted from src/pkg/strconv/quote.go.
func unhex(b byte) (v byte, ok bool) {
	switch {
	case '0' <= b && b <= '9':
		return b - '0', true
	case 'a' <= b && b <= 'f':
		return b - 'a' + 10, true
	case 'A' <= b && b <= 'F':
		return b - 'A' + 10, true
	}
	return 0, false
}

// Back off the parser by one token. Can only be done between calls to next().
// It makes the next advance() a no-op.
func (p *textParser) back() { p.backed = true }

// Advances the parser and returns the new current token.
func (p *textParser) next() *token {
	if p.backed || p.done {
		p.backed = false
		return &p.cur
	}
	p.advance()
	if p.done {
		p.cur.value = ""
	} else if len(p.cur.value) > 0 && isQuote(p.cur.value[0]) {
		// Look for multiple quoted strings separated by whitespace,
		// and concatenate them.
		cat := p.cur
		for {
			p.skipWhitespace()
			if p.done || !isQuote(p.s[0]) {
				break
			}
			p.advance()
			if p.cur.err != nil {
				return &p.cur
			}
			cat.value += " " + p.cur.value
			cat.unquoted += p.cur.unquoted
		}
		p.done = false // parser may have seen EOF, but we want to return cat
		p.cur = cat
	}
	return &p.cur
}

func (p *textParser) consumeToken(s string) error {
	tok := p.next()
	if tok.err != nil {
		return tok.err
	}
	if tok.value != s {
		p.back()
		return p.errorf("expected %q, found %q", s, tok.value)
	}
	return nil
}

// Return a RequiredNotSetError indicating which required field was not set.
func (p *textParser) missingRequiredFieldError(sv reflect.Value) *RequiredNotSetError {
	st := sv.Type()
	sprops := GetProperties(st)
	for i := 0; i < st.NumField(); i++ {
		if !isNil(sv.Field(i)) {
			continue
		}

		props := sprops.Prop[i]
		if props.Required {
			return &RequiredNotSetError{fmt.Sprintf("%v.%v", st, props.OrigName)}
		}
	}
	return &RequiredNotSetError{fmt.Sprintf("%v.<unknown field name>", st)} // should not happen
}

// Returns the index in the struct for the named field, as well as the parsed tag properties.
func structFieldByName(sprops *StructProperties, name string) (int, *Properties, bool) {
	i, ok := sprops.decoderOrigNames[name]
	if ok {
		return i, sprops.Prop[i], true
	}
	return -1, nil, false
}

// Consume a ':' from the input stream (if the next token is a colon),
// returning an error if a colon is needed but not present.
func (p *textParser) checkForColon(props *Properties, typ reflect.Type) *ParseError {
	tok := p.next()
	if tok.err != nil {
		return tok.err
	}
	if tok.value != ":" {
		// Colon is optional when the field is a group or message.
		needColon := true
		switch props.Wire {
		case "group":
			needColon = false
		case "bytes":
			// A "bytes" field is either a message, a string, or a repeated field;
			// those three become *T, *string and []T respectively, so we can check for
			// this field being a pointer to a non-string.
			if typ.Kind() == reflect.Ptr {
				// *T or *string
				if typ.Elem().Kind() == reflect.String {
					break
				}
			} else if typ.Kind() == reflect.Slice {
				// []T or []*T
				if typ.Elem().Kind() != reflect.Ptr {
					break
				}
			} else if typ.Kind() == reflect.String {
				// The proto3 exception is for a string field,
				// which requires a colon.
				break
			}
			needColon = false
		}
		if needColon {
			return p.errorf("expected ':', found %q", tok.value)
		}
		p.back()
	}
	return nil
}

func (p *textParser) readStruct(sv reflect.Value, terminator string) error {
	st := sv.Type()
	sprops := GetProperties(st)
	reqCount := sprops.reqCount
	var reqFieldErr error
	fieldSet := make(map[string]bool)
	// A struct is a sequence of "name: value", terminated by one of
	// '>' or '}', or the end of the input.  A name may also be
	// "[extension]" or "[type/url]".
	//
	// The whole struct can also be an expanded Any message, like:
	// [type/url] < ... struct contents ... >
	for {
		tok := p.next()
		if tok.err != nil {
			return tok.err
		}
		if tok.value == terminator {
			break
		}
		if tok.value == "[" {
			// Looks like an extension or an Any.
			//
			// TODO: Check whether we need to handle
			// namespace rooted names (e.g. ".something.Foo").
			extName, err := p.consumeExtName()
			if err != nil {
				return err
			}

			if s := strings.LastIndex(extName, "/"); s >= 0 {
				// If it contains a slash, it's an Any type URL.
				messageName := extName[s+1:]
				mt := MessageType(messageName)
				if mt == nil {
					return p.errorf("unrecognized message %q in google.protobuf.Any", messageName)
				}
				tok = p.next()
				if tok.err != nil {
					return tok.err
				}
				// consume an optional colon
				if tok.value == ":" {
					tok = p.next()
					if tok.err != nil {
						return tok.err
					}
				}
				var terminator string
				switch tok.value {
				case "<":
					terminator = ">"
				case "{":
					terminator = "}"
				default:
					return p.errorf("expected '{' or '<', found %q", tok.value)
				}
				v := reflect.New(mt.Elem())
				if pe := p.readStruct(v.Elem(), terminator); pe != nil {
					return pe
				}
				b, err := Marshal(v.Interface().(Message))
				if err != nil {
					return p.errorf("failed to marshal message of type %q: %v", messageName, err)
				}
<<<<<<< HEAD
				sv.FieldByName("TypeUrl").SetString(extName)
				sv.FieldByName("Value").SetBytes(b)
=======
				if fieldSet["type_url"] {
					return p.errorf(anyRepeatedlyUnpacked, "type_url")
				}
				if fieldSet["value"] {
					return p.errorf(anyRepeatedlyUnpacked, "value")
				}
				sv.FieldByName("TypeUrl").SetString(extName)
				sv.FieldByName("Value").SetBytes(b)
				fieldSet["type_url"] = true
				fieldSet["value"] = true
>>>>>>> 1e26b96b
				continue
			}

			var desc *ExtensionDesc
			// This could be faster, but it's functional.
			// TODO: Do something smarter than a linear scan.
			for _, d := range RegisteredExtensions(reflect.New(st).Interface().(Message)) {
				if d.Name == extName {
					desc = d
					break
				}
			}
			if desc == nil {
				return p.errorf("unrecognized extension %q", extName)
			}

			props := &Properties{}
			props.Parse(desc.Tag)

			typ := reflect.TypeOf(desc.ExtensionType)
			if err := p.checkForColon(props, typ); err != nil {
				return err
			}

			rep := desc.repeated()

			// Read the extension structure, and set it in
			// the value we're constructing.
			var ext reflect.Value
			if !rep {
				ext = reflect.New(typ).Elem()
			} else {
				ext = reflect.New(typ.Elem()).Elem()
			}
			if err := p.readAny(ext, props); err != nil {
				if _, ok := err.(*RequiredNotSetError); !ok {
					return err
				}
				reqFieldErr = err
			}
			ep := sv.Addr().Interface().(Message)
			if !rep {
				SetExtension(ep, desc, ext.Interface())
			} else {
				old, err := GetExtension(ep, desc)
				var sl reflect.Value
				if err == nil {
					sl = reflect.ValueOf(old) // existing slice
				} else {
					sl = reflect.MakeSlice(typ, 0, 1)
				}
				sl = reflect.Append(sl, ext)
				SetExtension(ep, desc, sl.Interface())
			}
			if err := p.consumeOptionalSeparator(); err != nil {
				return err
			}
			continue
		}

		// This is a normal, non-extension field.
		name := tok.value
		var dst reflect.Value
		fi, props, ok := structFieldByName(sprops, name)
		if ok {
			dst = sv.Field(fi)
		} else if oop, ok := sprops.OneofTypes[name]; ok {
			// It is a oneof.
			props = oop.Prop
			nv := reflect.New(oop.Type.Elem())
			dst = nv.Elem().Field(0)
			sv.Field(oop.Field).Set(nv)
		}
		if !dst.IsValid() {
			return p.errorf("unknown field name %q in %v", name, st)
		}

		if dst.Kind() == reflect.Map {
			// Consume any colon.
			if err := p.checkForColon(props, dst.Type()); err != nil {
				return err
			}

			// Construct the map if it doesn't already exist.
			if dst.IsNil() {
				dst.Set(reflect.MakeMap(dst.Type()))
			}
			key := reflect.New(dst.Type().Key()).Elem()
			val := reflect.New(dst.Type().Elem()).Elem()

			// The map entry should be this sequence of tokens:
			//	< key : KEY value : VALUE >
			// However, implementations may omit key or value, and technically
			// we should support them in any order.  See b/28924776 for a time
			// this went wrong.

			tok := p.next()
			var terminator string
			switch tok.value {
			case "<":
				terminator = ">"
			case "{":
				terminator = "}"
			default:
				return p.errorf("expected '{' or '<', found %q", tok.value)
			}
			for {
				tok := p.next()
				if tok.err != nil {
					return tok.err
				}
				if tok.value == terminator {
					break
				}
				switch tok.value {
				case "key":
					if err := p.consumeToken(":"); err != nil {
						return err
					}
					if err := p.readAny(key, props.mkeyprop); err != nil {
						return err
					}
					if err := p.consumeOptionalSeparator(); err != nil {
						return err
					}
				case "value":
					if err := p.checkForColon(props.mvalprop, dst.Type().Elem()); err != nil {
						return err
					}
					if err := p.readAny(val, props.mvalprop); err != nil {
						return err
					}
					if err := p.consumeOptionalSeparator(); err != nil {
						return err
					}
				default:
					p.back()
					return p.errorf(`expected "key", "value", or %q, found %q`, terminator, tok.value)
				}
			}

			dst.SetMapIndex(key, val)
			continue
		}

		// Check that it's not already set if it's not a repeated field.
		if !props.Repeated && fieldSet[name] {
			return p.errorf("non-repeated field %q was repeated", name)
		}

		if err := p.checkForColon(props, dst.Type()); err != nil {
			return err
		}

		// Parse into the field.
		fieldSet[name] = true
		if err := p.readAny(dst, props); err != nil {
			if _, ok := err.(*RequiredNotSetError); !ok {
				return err
			}
			reqFieldErr = err
		}
		if props.Required {
			reqCount--
		}

		if err := p.consumeOptionalSeparator(); err != nil {
			return err
		}

	}

	if reqCount > 0 {
		return p.missingRequiredFieldError(sv)
	}
	return reqFieldErr
}

// consumeExtName consumes extension name or expanded Any type URL and the
// following ']'. It returns the name or URL consumed.
func (p *textParser) consumeExtName() (string, error) {
	tok := p.next()
	if tok.err != nil {
		return "", tok.err
	}

	// If extension name or type url is quoted, it's a single token.
	if len(tok.value) > 2 && isQuote(tok.value[0]) && tok.value[len(tok.value)-1] == tok.value[0] {
		name, err := unquoteC(tok.value[1:len(tok.value)-1], rune(tok.value[0]))
		if err != nil {
			return "", err
		}
		return name, p.consumeToken("]")
	}

	// Consume everything up to "]"
	var parts []string
	for tok.value != "]" {
		parts = append(parts, tok.value)
		tok = p.next()
		if tok.err != nil {
			return "", p.errorf("unrecognized type_url or extension name: %s", tok.err)
		}
	}
	return strings.Join(parts, ""), nil
}

// consumeOptionalSeparator consumes an optional semicolon or comma.
// It is used in readStruct to provide backward compatibility.
func (p *textParser) consumeOptionalSeparator() error {
	tok := p.next()
	if tok.err != nil {
		return tok.err
	}
	if tok.value != ";" && tok.value != "," {
		p.back()
	}
	return nil
}

func (p *textParser) readAny(v reflect.Value, props *Properties) error {
	tok := p.next()
	if tok.err != nil {
		return tok.err
	}
	if tok.value == "" {
		return p.errorf("unexpected EOF")
	}

	switch fv := v; fv.Kind() {
	case reflect.Slice:
		at := v.Type()
		if at.Elem().Kind() == reflect.Uint8 {
			// Special case for []byte
			if tok.value[0] != '"' && tok.value[0] != '\'' {
				// Deliberately written out here, as the error after
				// this switch statement would write "invalid []byte: ...",
				// which is not as user-friendly.
				return p.errorf("invalid string: %v", tok.value)
			}
			bytes := []byte(tok.unquoted)
			fv.Set(reflect.ValueOf(bytes))
			return nil
		}
		// Repeated field.
		if tok.value == "[" {
			// Repeated field with list notation, like [1,2,3].
			for {
				fv.Set(reflect.Append(fv, reflect.New(at.Elem()).Elem()))
				err := p.readAny(fv.Index(fv.Len()-1), props)
				if err != nil {
					return err
				}
				tok := p.next()
				if tok.err != nil {
					return tok.err
				}
				if tok.value == "]" {
					break
				}
				if tok.value != "," {
					return p.errorf("Expected ']' or ',' found %q", tok.value)
				}
			}
			return nil
		}
		// One value of the repeated field.
		p.back()
		fv.Set(reflect.Append(fv, reflect.New(at.Elem()).Elem()))
		return p.readAny(fv.Index(fv.Len()-1), props)
	case reflect.Bool:
		// Either "true", "false", 1 or 0.
		switch tok.value {
		case "true", "1":
			fv.SetBool(true)
			return nil
		case "false", "0":
			fv.SetBool(false)
			return nil
		}
	case reflect.Float32, reflect.Float64:
		v := tok.value
		// Ignore 'f' for compatibility with output generated by C++, but don't
		// remove 'f' when the value is "-inf" or "inf".
		if strings.HasSuffix(v, "f") && tok.value != "-inf" && tok.value != "inf" {
			v = v[:len(v)-1]
		}
		if f, err := strconv.ParseFloat(v, fv.Type().Bits()); err == nil {
			fv.SetFloat(f)
			return nil
		}
	case reflect.Int32:
		if x, err := strconv.ParseInt(tok.value, 0, 32); err == nil {
			fv.SetInt(x)
			return nil
		}

		if len(props.Enum) == 0 {
			break
		}
		m, ok := enumValueMaps[props.Enum]
		if !ok {
			break
		}
		x, ok := m[tok.value]
		if !ok {
			break
		}
		fv.SetInt(int64(x))
		return nil
	case reflect.Int64:
		if x, err := strconv.ParseInt(tok.value, 0, 64); err == nil {
			fv.SetInt(x)
			return nil
		}

	case reflect.Ptr:
		// A basic field (indirected through pointer), or a repeated message/group
		p.back()
		fv.Set(reflect.New(fv.Type().Elem()))
		return p.readAny(fv.Elem(), props)
	case reflect.String:
		if tok.value[0] == '"' || tok.value[0] == '\'' {
			fv.SetString(tok.unquoted)
			return nil
		}
	case reflect.Struct:
		var terminator string
		switch tok.value {
		case "{":
			terminator = "}"
		case "<":
			terminator = ">"
		default:
			return p.errorf("expected '{' or '<', found %q", tok.value)
		}
		// TODO: Handle nested messages which implement encoding.TextUnmarshaler.
		return p.readStruct(fv, terminator)
	case reflect.Uint32:
		if x, err := strconv.ParseUint(tok.value, 0, 32); err == nil {
			fv.SetUint(uint64(x))
			return nil
		}
	case reflect.Uint64:
		if x, err := strconv.ParseUint(tok.value, 0, 64); err == nil {
			fv.SetUint(x)
			return nil
		}
	}
	return p.errorf("invalid %v: %v", v.Type(), tok.value)
}

// UnmarshalText reads a protocol buffer in Text format. UnmarshalText resets pb
// before starting to unmarshal, so any existing data in pb is always removed.
// If a required field is not set and no other error occurs,
// UnmarshalText returns *RequiredNotSetError.
func UnmarshalText(s string, pb Message) error {
	if um, ok := pb.(encoding.TextUnmarshaler); ok {
		err := um.UnmarshalText([]byte(s))
		return err
	}
	pb.Reset()
	v := reflect.ValueOf(pb)
	if pe := newTextParser(s).readStruct(v.Elem(), ""); pe != nil {
		return pe
	}
	return nil
}<|MERGE_RESOLUTION|>--- conflicted
+++ resolved
@@ -511,10 +511,6 @@
 				if err != nil {
 					return p.errorf("failed to marshal message of type %q: %v", messageName, err)
 				}
-<<<<<<< HEAD
-				sv.FieldByName("TypeUrl").SetString(extName)
-				sv.FieldByName("Value").SetBytes(b)
-=======
 				if fieldSet["type_url"] {
 					return p.errorf(anyRepeatedlyUnpacked, "type_url")
 				}
@@ -525,7 +521,6 @@
 				sv.FieldByName("Value").SetBytes(b)
 				fieldSet["type_url"] = true
 				fieldSet["value"] = true
->>>>>>> 1e26b96b
 				continue
 			}
 
