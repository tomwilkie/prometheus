{
	"comment": "",
	"ignore": "test",
	"package": [
		{
			"path": "context",
			"revision": ""
		},
		{
			"checksumSHA1": "DypC2gHBVRhfPqBbsuGYgkrjvOw=",
			"path": "github.com/asaskevich/govalidator",
			"revision": "5b6e9375cbf581a9008064f7216e816b568d6daa",
			"revisionTime": "2016-04-23T17:31:43Z"
		},
		{
			"checksumSHA1": "uuXhxLabxSzgK7UUcUixijwOBxE=",
			"path": "github.com/aws/aws-sdk-go/aws",
			"revision": "caee6e866bf437a6bef0777a3bf141cdd3aa022d",
			"revisionTime": "2016-06-30T21:40:16Z"
		},
		{
			"checksumSHA1": "AWg3FBA1NTPdIVZipaQf/rGx38o=",
			"path": "github.com/aws/aws-sdk-go/aws/awserr",
			"revision": "caee6e866bf437a6bef0777a3bf141cdd3aa022d",
			"revisionTime": "2016-06-30T21:40:16Z"
		},
		{
			"checksumSHA1": "dkfyy7aRNZ6BmUZ4ZdLIcMMXiPA=",
			"path": "github.com/aws/aws-sdk-go/aws/awsutil",
			"revision": "caee6e866bf437a6bef0777a3bf141cdd3aa022d",
			"revisionTime": "2016-06-30T21:40:16Z"
		},
		{
			"checksumSHA1": "RsYlRfQceaAgqjIrExwNsb/RBEM=",
			"path": "github.com/aws/aws-sdk-go/aws/client",
			"revision": "caee6e866bf437a6bef0777a3bf141cdd3aa022d",
			"revisionTime": "2016-06-30T21:40:16Z"
		},
		{
			"checksumSHA1": "ieAJ+Cvp/PKv1LpUEnUXpc3OI6E=",
			"path": "github.com/aws/aws-sdk-go/aws/client/metadata",
			"revision": "caee6e866bf437a6bef0777a3bf141cdd3aa022d",
			"revisionTime": "2016-06-30T21:40:16Z"
		},
		{
			"checksumSHA1": "gNWirlrTfSLbOe421hISBAhTqa4=",
			"path": "github.com/aws/aws-sdk-go/aws/corehandlers",
			"revision": "caee6e866bf437a6bef0777a3bf141cdd3aa022d",
			"revisionTime": "2016-06-30T21:40:16Z"
		},
		{
			"checksumSHA1": "EiauD48zRlXIFvAENgZ+PXSEnT0=",
			"path": "github.com/aws/aws-sdk-go/aws/credentials",
			"revision": "caee6e866bf437a6bef0777a3bf141cdd3aa022d",
			"revisionTime": "2016-06-30T21:40:16Z"
		},
		{
			"checksumSHA1": "KQiUK/zr3mqnAXD7x/X55/iNme0=",
			"path": "github.com/aws/aws-sdk-go/aws/credentials/ec2rolecreds",
			"revision": "caee6e866bf437a6bef0777a3bf141cdd3aa022d",
			"revisionTime": "2016-06-30T21:40:16Z"
		},
		{
			"checksumSHA1": "t9z4goehHyiGgU85snZcFogywwk=",
			"path": "github.com/aws/aws-sdk-go/aws/defaults",
			"revision": "caee6e866bf437a6bef0777a3bf141cdd3aa022d",
			"revisionTime": "2016-06-30T21:40:16Z"
		},
		{
			"checksumSHA1": "U0SthWum+t9ACanK7SDJOg3dO6M=",
			"path": "github.com/aws/aws-sdk-go/aws/ec2metadata",
			"revision": "caee6e866bf437a6bef0777a3bf141cdd3aa022d",
			"revisionTime": "2016-06-30T21:40:16Z"
		},
		{
			"checksumSHA1": "1hUf2Q/nSEF1Ee4cnBBica+9C+E=",
			"path": "github.com/aws/aws-sdk-go/aws/request",
			"revision": "caee6e866bf437a6bef0777a3bf141cdd3aa022d",
			"revisionTime": "2016-06-30T21:40:16Z"
		},
		{
			"checksumSHA1": "46SVikiXo5xuy/CS6mM1XVTUU7w=",
			"path": "github.com/aws/aws-sdk-go/aws/session",
			"revision": "caee6e866bf437a6bef0777a3bf141cdd3aa022d",
			"revisionTime": "2016-06-30T21:40:16Z"
		},
		{
			"checksumSHA1": "0zePUK3KaDFwcapozIz2JclaO6w=",
			"path": "github.com/aws/aws-sdk-go/aws/signer/v4",
			"revision": "caee6e866bf437a6bef0777a3bf141cdd3aa022d",
			"revisionTime": "2016-06-30T21:40:16Z"
		},
		{
			"checksumSHA1": "sgft7A0lRCVD7QBogydg46lr3NM=",
			"path": "github.com/aws/aws-sdk-go/private/endpoints",
			"revision": "caee6e866bf437a6bef0777a3bf141cdd3aa022d",
			"revisionTime": "2016-06-30T21:40:16Z"
		},
		{
			"checksumSHA1": "wk7EyvDaHwb5qqoOP/4d3cV0708=",
			"path": "github.com/aws/aws-sdk-go/private/protocol",
			"revision": "caee6e866bf437a6bef0777a3bf141cdd3aa022d",
			"revisionTime": "2016-06-30T21:40:16Z"
		},
		{
			"checksumSHA1": "G1he3uSmd1h8ZRnKOIWuDrWp2zQ=",
			"path": "github.com/aws/aws-sdk-go/private/protocol/ec2query",
			"revision": "caee6e866bf437a6bef0777a3bf141cdd3aa022d",
			"revisionTime": "2016-06-30T21:40:16Z"
		},
		{
			"checksumSHA1": "gHqZ41fSrCEUftkImHKGW+cKxFk=",
			"path": "github.com/aws/aws-sdk-go/private/protocol/json/jsonutil",
			"revision": "caee6e866bf437a6bef0777a3bf141cdd3aa022d",
			"revisionTime": "2016-06-30T21:40:16Z"
		},
		{
			"checksumSHA1": "MPzz1x/qt6f2R/JW6aELbm/qT4k=",
			"path": "github.com/aws/aws-sdk-go/private/protocol/jsonrpc",
			"revision": "caee6e866bf437a6bef0777a3bf141cdd3aa022d",
			"revisionTime": "2016-06-30T21:40:16Z"
		},
		{
			"checksumSHA1": "nHHyS4+VgZOV7F3Xu87crArmbds=",
			"path": "github.com/aws/aws-sdk-go/private/protocol/query",
			"revision": "caee6e866bf437a6bef0777a3bf141cdd3aa022d",
			"revisionTime": "2016-06-30T21:40:16Z"
		},
		{
			"checksumSHA1": "5xzix1R8prUyWxgLnzUQoxTsfik=",
			"path": "github.com/aws/aws-sdk-go/private/protocol/query/queryutil",
			"revision": "caee6e866bf437a6bef0777a3bf141cdd3aa022d",
			"revisionTime": "2016-06-30T21:40:16Z"
		},
		{
			"checksumSHA1": "TW/7U+/8ormL7acf6z2rv2hDD+s=",
			"path": "github.com/aws/aws-sdk-go/private/protocol/rest",
			"revision": "caee6e866bf437a6bef0777a3bf141cdd3aa022d",
			"revisionTime": "2016-06-30T21:40:16Z"
		},
		{
			"checksumSHA1": "ttxyyPnlmMDqX+sY10BwbwwA+jo=",
			"path": "github.com/aws/aws-sdk-go/private/protocol/restxml",
			"revision": "caee6e866bf437a6bef0777a3bf141cdd3aa022d",
			"revisionTime": "2016-06-30T21:40:16Z"
		},
		{
			"checksumSHA1": "LsCIsjbzX2r3n/AhpNJvAC5ueNA=",
			"path": "github.com/aws/aws-sdk-go/private/protocol/xml/xmlutil",
			"revision": "caee6e866bf437a6bef0777a3bf141cdd3aa022d",
			"revisionTime": "2016-06-30T21:40:16Z"
		},
		{
			"checksumSHA1": "Eo9yODN5U99BK0pMzoqnBm7PCrY=",
			"path": "github.com/aws/aws-sdk-go/private/waiter",
			"revision": "caee6e866bf437a6bef0777a3bf141cdd3aa022d",
			"revisionTime": "2016-06-30T21:40:16Z"
		},
		{
			"checksumSHA1": "y+pZPK8hcTDwq1zHuRduWE14flw=",
			"path": "github.com/aws/aws-sdk-go/service/dynamodb",
			"revision": "caee6e866bf437a6bef0777a3bf141cdd3aa022d",
			"revisionTime": "2016-06-30T21:40:16Z"
		},
		{
			"checksumSHA1": "gqlYKqMKCuQ3fzNTyDw6jiG1sCs=",
			"path": "github.com/aws/aws-sdk-go/service/ec2",
			"revision": "caee6e866bf437a6bef0777a3bf141cdd3aa022d",
			"revisionTime": "2016-06-30T21:40:16Z"
		},
		{
			"checksumSHA1": "68YN+UopWOSISIcQQ6zSVbyaDzQ=",
			"path": "github.com/aws/aws-sdk-go/service/s3",
			"revision": "caee6e866bf437a6bef0777a3bf141cdd3aa022d",
			"revisionTime": "2016-06-30T21:40:16Z"
		},
		{
			"checksumSHA1": "4QnLdmB1kG3N+KlDd1N+G9TWAGQ=",
			"path": "github.com/beorn7/perks/quantile",
			"revision": "3ac7bf7a47d159a033b107610db8a1b6575507a4",
			"revisionTime": "2016-02-29T21:34:45Z"
		},
		{
			"path": "github.com/bradfitz/gomemcache/memcache",
			"revision": "fb1f79c6b65acda83063cbc69f6bba1522558bfc",
			"revisionTime": "2016-01-17T11:21:50-08:00"
		},
		{
			"checksumSHA1": "5rPfda8jFccr3A6heL+JAmi9K9g=",
			"path": "github.com/davecgh/go-spew/spew",
			"revision": "5215b55f46b2b919f50a1df0eaa5886afe4e3b3d",
			"revisionTime": "2015-11-05T21:09:06Z"
		},
		{
			"checksumSHA1": "1LWe3iDPpInibsVD1TzbTWSDXFc=",
			"path": "github.com/dgrijalva/jwt-go",
			"revision": "9a4b9f2ac1f7685147a5c01544e3b922dbc1f4a0",
			"revisionTime": "2016-03-07T15:28:38-08:00"
		},
		{
<<<<<<< HEAD
			"checksumSHA1": "5PcoHBflL1n1fsQ08dGPAHU4Dew=",
			"path": "github.com/go-ini/ini",
			"revision": "927d8d7ced542ab92df77ac1637b6e56336ee0dd",
			"revisionTime": "2016-07-02T09:56:45Z"
		},
		{
			"path": "github.com/golang/protobuf/proto",
			"revision": "62e4364d64b32762febb61f2c88c0a29bc49a225",
			"revisionTime": "2016-03-17T12:31:00+11:00"
=======
			"checksumSHA1": "XnbEHQRzINRKXKmu9GcaqGkK4Lg=",
			"path": "github.com/golang/protobuf/proto",
			"revision": "888eb0692c857ec880338addf316bd662d5e630e",
			"revisionTime": "2016-08-23T21:25:17Z"
>>>>>>> 1e26b96b
		},
		{
			"path": "github.com/golang/snappy",
			"revision": "d9eb7a3d35ec988b8585d4a0068e462c27d28380",
			"revisionTime": "2016-05-29T15:00:41+10:00"
		},
		{
			"checksumSHA1": "g/V4qrXjUGG9B+e3hB+4NAYJ5Gs=",
			"path": "github.com/gorilla/context",
			"revision": "08b5f424b9271eedf6f9f0ce86cb9396ed337a42",
			"revisionTime": "2016-08-17T18:46:32Z"
		},
		{
			"checksumSHA1": "TfZ8ulM+No3vdOTjK6qF1y9yVlI=",
			"path": "github.com/gorilla/mux",
			"revision": "cf79e51a62d8219d52060dfc1b4e810414ba2d15",
			"revisionTime": "2016-08-16T18:45:31Z"
		},
		{
			"path": "github.com/hashicorp/consul/api",
			"revision": "34f98f7bdf2eec7517e3aac44691566963152721",
			"revisionTime": "2015-09-08T11:01:49-04:00"
		},
		{
			"path": "github.com/influxdb/influxdb/client",
			"revision": "291aaeb9485b43b16875c238482b2f7d0a22a13b",
			"revisionTime": "2015-09-16T14:41:53+02:00"
		},
		{
			"path": "github.com/influxdb/influxdb/tsdb",
			"revision": "291aaeb9485b43b16875c238482b2f7d0a22a13b",
			"revisionTime": "2015-09-16T14:41:53+02:00"
		},
		{
			"checksumSHA1": "0ZrwvB6KoGPj2PoDNSEJwxQ6Mog=",
			"path": "github.com/jmespath/go-jmespath",
			"revision": "0b12d6b521d83fc7f755e7cfc1b1fbdd35a01a74",
			"revisionTime": "2016-02-02T18:50:14Z"
		},
		{
			"path": "github.com/julienschmidt/httprouter",
			"revision": "109e267447e95ad1bb48b758e40dd7453eb7b039",
			"revisionTime": "2015-09-05T19:25:33+02:00"
		},
		{
			"path": "github.com/matttproud/golang_protobuf_extensions/pbutil",
			"revision": "fc2b8d3a73c4867e51861bbdd5ae3c1f0869dd6a",
			"revisionTime": "2015-04-06T19:39:34+02:00"
		},
		{
			"path": "github.com/miekg/dns",
			"revision": "8395762c3490507cf5a27405fcd0e3d3dc547109",
			"revisionTime": "2015-09-05T08:12:15+01:00"
		},
		{
			"checksumSHA1": "LuFv4/jlrmFNnDb/5SCSEPAM9vU=",
			"path": "github.com/pmezard/go-difflib/difflib",
			"revision": "792786c7400a136282c1664665ae0a8db921c6c2",
			"revisionTime": "2016-01-10T10:55:54Z"
		},
		{
			"checksumSHA1": "OpY4giv8kPIYbaunD7BSgCynj78=",
			"path": "github.com/prometheus/client_golang/prometheus",
			"revision": "9f1ed1ed4a5f754c9b626e5cf8ec1ea7d622e017",
			"revisionTime": "2016-06-27T14:36:20Z"
		},
		{
			"path": "github.com/prometheus/client_model/go",
			"revision": "fa8ad6fec33561be4280a8f0514318c79d7f6cb6",
			"revisionTime": "2015-02-12T10:17:44Z"
		},
		{
			"checksumSHA1": "68MLX78PD6yqD2VCtHazVkBaj/w=",
			"path": "github.com/prometheus/common/expfmt",
			"revision": "4402f4e5ea79ec15f3c574773b6a5198fbea215f",
			"revisionTime": "2016-06-23T15:14:27Z"
		},
		{
			"checksumSHA1": "GWlM3d2vPYyNATtTFgftS10/A9w=",
			"path": "github.com/prometheus/common/internal/bitbucket.org/ww/goautoneg",
			"revision": "4402f4e5ea79ec15f3c574773b6a5198fbea215f",
			"revisionTime": "2016-06-23T15:14:27Z"
		},
		{
			"checksumSHA1": "fKMoxZehNhXbklRQy7lpFAVH0XY=",
			"path": "github.com/prometheus/common/log",
			"revision": "610701b0cb96fe82d0166b8e07979b174b6f06ae",
			"revisionTime": "2016-07-20T15:23:54Z"
		},
		{
			"checksumSHA1": "Jx0GXl5hGnO25s3ryyvtdWHdCpw=",
			"path": "github.com/prometheus/common/model",
			"revision": "4402f4e5ea79ec15f3c574773b6a5198fbea215f",
			"revisionTime": "2016-06-23T15:14:27Z"
		},
		{
			"checksumSHA1": "CKVJRc1NREmfoAWQLHxqWQlvxo0=",
			"path": "github.com/prometheus/common/route",
			"revision": "4402f4e5ea79ec15f3c574773b6a5198fbea215f",
			"revisionTime": "2016-06-23T15:14:27Z"
		},
		{
			"checksumSHA1": "91KYK0SpvkaMJJA2+BcxbVnyRO0=",
			"path": "github.com/prometheus/common/version",
			"revision": "4402f4e5ea79ec15f3c574773b6a5198fbea215f",
			"revisionTime": "2016-06-23T15:14:27Z"
		},
		{
			"checksumSHA1": "W218eJZPXJG783fUr/z6IaAZyes=",
			"path": "github.com/prometheus/procfs",
			"revision": "abf152e5f3e97f2fafac028d2cc06c1feb87ffa5",
			"revisionTime": "2016-04-11T19:08:41Z"
		},
		{
			"path": "github.com/samuel/go-zookeeper/zk",
			"revision": "177002e16a0061912f02377e2dd8951a8b3551bc",
			"revisionTime": "2015-08-17T10:50:50-07:00"
		},
		{
			"checksumSHA1": "6Q94kXj/eMH8vkWxJVdL1abPYLU=",
			"path": "github.com/sburnett/lexicographic-tuples",
			"revision": "0d464282e8c00ae6790278a57c91e5d527d2277c",
			"revisionTime": "2013-08-03T16:06:18Z"
		},
		{
			"checksumSHA1": "sUPlrnoPPmYuvjEtw9HUTKPCZa4=",
			"path": "github.com/syndtr/goleveldb/leveldb",
			"revision": "ab8b5dcf1042e818ab68e770d465112a899b668e",
			"revisionTime": "2016-06-29T10:12:33Z"
		},
		{
			"checksumSHA1": "BX+u3k6if9kZNYYqbL56gC48BAQ=",
			"path": "github.com/syndtr/goleveldb/leveldb/cache",
			"revision": "ab8b5dcf1042e818ab68e770d465112a899b668e",
			"revisionTime": "2016-06-29T10:12:33Z"
		},
		{
			"checksumSHA1": "5KPgnvCPlR0ysDAqo6jApzRQ3tw=",
			"path": "github.com/syndtr/goleveldb/leveldb/comparer",
			"revision": "ab8b5dcf1042e818ab68e770d465112a899b668e",
			"revisionTime": "2016-06-29T10:12:33Z"
		},
		{
			"checksumSHA1": "Vpvz4qmbq/kz0SN95yt0tmSI7JE=",
			"path": "github.com/syndtr/goleveldb/leveldb/errors",
			"revision": "ab8b5dcf1042e818ab68e770d465112a899b668e",
			"revisionTime": "2016-06-29T10:12:33Z"
		},
		{
			"checksumSHA1": "eqKeD6DS7eNCtxVYZEHHRKkyZrw=",
			"path": "github.com/syndtr/goleveldb/leveldb/filter",
			"revision": "ab8b5dcf1042e818ab68e770d465112a899b668e",
			"revisionTime": "2016-06-29T10:12:33Z"
		},
		{
			"checksumSHA1": "cRn09EwfU3k2ZjvClHYmVFlakRY=",
			"path": "github.com/syndtr/goleveldb/leveldb/iterator",
			"revision": "ab8b5dcf1042e818ab68e770d465112a899b668e",
			"revisionTime": "2016-06-29T10:12:33Z"
		},
		{
			"checksumSHA1": "CMBbso8ZuG2kBGDL2Blf/wpeheU=",
			"path": "github.com/syndtr/goleveldb/leveldb/journal",
			"revision": "ab8b5dcf1042e818ab68e770d465112a899b668e",
			"revisionTime": "2016-06-29T10:12:33Z"
		},
		{
			"checksumSHA1": "LshzRv+3spfwuHLepRxiyjf/3sQ=",
			"path": "github.com/syndtr/goleveldb/leveldb/memdb",
			"revision": "ab8b5dcf1042e818ab68e770d465112a899b668e",
			"revisionTime": "2016-06-29T10:12:33Z"
		},
		{
			"checksumSHA1": "MP/sSiEbzIN5M664sO4r9+dwzV4=",
			"path": "github.com/syndtr/goleveldb/leveldb/opt",
			"revision": "ab8b5dcf1042e818ab68e770d465112a899b668e",
			"revisionTime": "2016-06-29T10:12:33Z"
		},
		{
			"checksumSHA1": "XO5e4bQsWDdNqoHbFWy2TKoOWrQ=",
			"path": "github.com/syndtr/goleveldb/leveldb/storage",
			"revision": "ab8b5dcf1042e818ab68e770d465112a899b668e",
			"revisionTime": "2016-06-29T10:12:33Z"
		},
		{
			"checksumSHA1": "4EGplyU1Q07vIczP2yZgKvjuYVA=",
			"path": "github.com/syndtr/goleveldb/leveldb/table",
			"revision": "ab8b5dcf1042e818ab68e770d465112a899b668e",
			"revisionTime": "2016-06-29T10:12:33Z"
		},
		{
			"checksumSHA1": "4zil8Gwg8VPkDn1YzlgCvtukJFU=",
			"path": "github.com/syndtr/goleveldb/leveldb/util",
			"revision": "ab8b5dcf1042e818ab68e770d465112a899b668e",
			"revisionTime": "2016-06-29T10:12:33Z"
		},
		{
			"checksumSHA1": "RKgqhP70hquuHcO91/4MPVthBOg=",
			"path": "github.com/tomwilkie/go-mockaws",
			"revision": "9853e74229d5d48e82ae9be53d725507db3c8483",
			"revisionTime": "2016-08-22T12:48:31Z"
		},
		{
			"path": "github.com/vaughan0/go-ini",
			"revision": "a98ad7ee00ec53921f08832bc06ecf7fd600e6a1",
			"revisionTime": "2013-09-23T16:52:12+02:00"
		},
		{
			"checksumSHA1": "lVqwP2bM6TwGtlcs13sij+vpjLA=",
			"path": "github.com/weaveworks/scope/common/middleware",
			"revision": "4cb002e360b00233f3741214df10813ad57f568a",
			"revisionTime": "2016-08-19T14:04:36Z"
		},
		{
			"checksumSHA1": "9jjO5GjLa0XF/nfWihF02RoH4qc=",
			"path": "golang.org/x/net/context",
			"revision": "b400c2eff1badec7022a8c8f5bea058b6315eed7",
			"revisionTime": "2016-06-19T19:44:24Z"
		},
		{
			"checksumSHA1": "Do+l129/Bafh54VFaquooqtCcfk=",
			"path": "golang.org/x/net/context/ctxhttp",
			"revision": "b400c2eff1badec7022a8c8f5bea058b6315eed7",
			"revisionTime": "2016-06-19T19:44:24Z"
		},
		{
			"checksumSHA1": "BoPkYbHfVf/rl8JH6NlxFEqZN/M=",
			"path": "golang.org/x/net/http2",
			"revision": "6250b412798208e6c90b03b7c4f226de5aa299e2",
			"revisionTime": "2016-08-24T22:20:41Z"
		},
		{
			"checksumSHA1": "EYNaHp7XdLWRydUCE0amEkKAtgk=",
			"path": "golang.org/x/net/http2/hpack",
			"revision": "6250b412798208e6c90b03b7c4f226de5aa299e2",
			"revisionTime": "2016-08-24T22:20:41Z"
		},
		{
			"checksumSHA1": "/k7k6eJDkxXx6K9Zpo/OwNm58XM=",
			"path": "golang.org/x/net/internal/timeseries",
			"revision": "6250b412798208e6c90b03b7c4f226de5aa299e2",
			"revisionTime": "2016-08-24T22:20:41Z"
		},
		{
			"checksumSHA1": "yhndhWXMs/VSEDLks4dNyFMQStA=",
			"path": "golang.org/x/net/lex/httplex",
			"revision": "6250b412798208e6c90b03b7c4f226de5aa299e2",
			"revisionTime": "2016-08-24T22:20:41Z"
		},
		{
			"checksumSHA1": "WpST9lFOHvWrjDVy0GJNqHe+R3E=",
			"path": "golang.org/x/net/trace",
			"revision": "6250b412798208e6c90b03b7c4f226de5aa299e2",
			"revisionTime": "2016-08-24T22:20:41Z"
		},
		{
			"checksumSHA1": "8fD/im5Kwvy3JgmxulDTambmE8w=",
			"path": "golang.org/x/sys/unix",
			"revision": "a408501be4d17ee978c04a618e7a1b22af058c0e",
			"revisionTime": "2016-07-03T23:56:20Z"
		},
		{
			"checksumSHA1": "PUYeWv5OXNfb+9eufS8HNddJAjI=",
			"path": "google.golang.org/grpc",
			"revision": "79b7c349179cdd6efd8bac4a1ce7f01b98c16e9b",
			"revisionTime": "2016-08-26T22:36:31Z"
		},
		{
			"checksumSHA1": "08icuA15HRkdYCt6H+Cs90RPQsY=",
			"path": "google.golang.org/grpc/codes",
			"revision": "79b7c349179cdd6efd8bac4a1ce7f01b98c16e9b",
			"revisionTime": "2016-08-26T22:36:31Z"
		},
		{
			"checksumSHA1": "sbiWvqfhNKqrDC/nv0W/FaO3EOA=",
			"path": "google.golang.org/grpc/credentials",
			"revision": "79b7c349179cdd6efd8bac4a1ce7f01b98c16e9b",
			"revisionTime": "2016-08-26T22:36:31Z"
		},
		{
			"checksumSHA1": "3Lt5hNAG8qJAYSsNghR5uA1zQns=",
			"path": "google.golang.org/grpc/grpclog",
			"revision": "79b7c349179cdd6efd8bac4a1ce7f01b98c16e9b",
			"revisionTime": "2016-08-26T22:36:31Z"
		},
		{
			"checksumSHA1": "T3Q0p8kzvXFnRkMaK/G8mCv6mc0=",
			"path": "google.golang.org/grpc/internal",
			"revision": "79b7c349179cdd6efd8bac4a1ce7f01b98c16e9b",
			"revisionTime": "2016-08-26T22:36:31Z"
		},
		{
			"checksumSHA1": "rxtneb9jDjKPHNZhC5obfG++6bI=",
			"path": "google.golang.org/grpc/metadata",
			"revision": "79b7c349179cdd6efd8bac4a1ce7f01b98c16e9b",
			"revisionTime": "2016-08-26T22:36:31Z"
		},
		{
			"checksumSHA1": "4GSUFhOQ0kdFlBH4D5OTeKy78z0=",
			"path": "google.golang.org/grpc/naming",
			"revision": "79b7c349179cdd6efd8bac4a1ce7f01b98c16e9b",
			"revisionTime": "2016-08-26T22:36:31Z"
		},
		{
			"checksumSHA1": "3RRoLeH6X2//7tVClOVzxW2bY+E=",
			"path": "google.golang.org/grpc/peer",
			"revision": "79b7c349179cdd6efd8bac4a1ce7f01b98c16e9b",
			"revisionTime": "2016-08-26T22:36:31Z"
		},
		{
			"checksumSHA1": "yC4HCpGcQ++BIojq47rlc4QNPm4=",
			"path": "google.golang.org/grpc/transport",
			"revision": "79b7c349179cdd6efd8bac4a1ce7f01b98c16e9b",
			"revisionTime": "2016-08-26T22:36:31Z"
		},
		{
			"checksumSHA1": "JfVmsMwyeeepbdw4q4wpN07BuFg=",
			"path": "gopkg.in/fsnotify.v1",
			"revision": "30411dbcefb7a1da7e84f75530ad3abe4011b4f8",
			"revisionTime": "2016-04-12T13:37:56Z"
		},
		{
			"path": "gopkg.in/yaml.v2",
			"revision": "7ad95dd0798a40da1ccdff6dff35fd177b5edf40",
			"revisionTime": "2015-06-24T11:29:02+01:00"
		},
		{
			"path": "gopkg.in/yaml.v2",
			"revision": "7ad95dd0798a40da1ccdff6dff35fd177b5edf40",
			"revisionTime": "2015-06-24T11:29:02+01:00"
		},
		{
			"path": "gopkg.in/yaml.v2",
			"revision": "7ad95dd0798a40da1ccdff6dff35fd177b5edf40",
			"revisionTime": "2015-06-24T11:29:02+01:00"
		},
		{
			"path": "gopkg.in/yaml.v2",
			"revision": "7ad95dd0798a40da1ccdff6dff35fd177b5edf40",
			"revisionTime": "2015-06-24T11:29:02+01:00"
		},
		{
			"path": "gopkg.in/yaml.v2",
			"revision": "7ad95dd0798a40da1ccdff6dff35fd177b5edf40",
			"revisionTime": "2015-06-24T11:29:02+01:00"
		},
		{
			"path": "gopkg.in/yaml.v2",
			"revision": "7ad95dd0798a40da1ccdff6dff35fd177b5edf40",
			"revisionTime": "2015-06-24T11:29:02+01:00"
		},
		{
			"path": "gopkg.in/yaml.v2",
			"revision": "7ad95dd0798a40da1ccdff6dff35fd177b5edf40",
			"revisionTime": "2015-06-24T11:29:02+01:00"
		},
		{
			"path": "gopkg.in/yaml.v2",
			"revision": "7ad95dd0798a40da1ccdff6dff35fd177b5edf40",
			"revisionTime": "2015-06-24T11:29:02+01:00"
		}
	],
	"rootPath": "github.com/prometheus/prometheus"
}<|MERGE_RESOLUTION|>--- conflicted
+++ resolved
@@ -198,22 +198,10 @@
 			"revisionTime": "2016-03-07T15:28:38-08:00"
 		},
 		{
-<<<<<<< HEAD
-			"checksumSHA1": "5PcoHBflL1n1fsQ08dGPAHU4Dew=",
-			"path": "github.com/go-ini/ini",
-			"revision": "927d8d7ced542ab92df77ac1637b6e56336ee0dd",
-			"revisionTime": "2016-07-02T09:56:45Z"
-		},
-		{
-			"path": "github.com/golang/protobuf/proto",
-			"revision": "62e4364d64b32762febb61f2c88c0a29bc49a225",
-			"revisionTime": "2016-03-17T12:31:00+11:00"
-=======
 			"checksumSHA1": "XnbEHQRzINRKXKmu9GcaqGkK4Lg=",
 			"path": "github.com/golang/protobuf/proto",
 			"revision": "888eb0692c857ec880338addf316bd662d5e630e",
 			"revisionTime": "2016-08-23T21:25:17Z"
->>>>>>> 1e26b96b
 		},
 		{
 			"path": "github.com/golang/snappy",
