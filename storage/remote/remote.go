// Copyright 2015 The Prometheus Authors
// Licensed under the Apache License, Version 2.0 (the "License");
// you may not use this file except in compliance with the License.
// You may obtain a copy of the License at
//
// http://www.apache.org/licenses/LICENSE-2.0
//
// Unless required by applicable law or agreed to in writing, software
// distributed under the License is distributed on an "AS IS" BASIS,
// WITHOUT WARRANTIES OR CONDITIONS OF ANY KIND, either express or implied.
// See the License for the specific language governing permissions and
// limitations under the License.

package remote

import (
	"net/http"
	"net/url"
	"sync"
	"time"

	"github.com/prometheus/client_golang/prometheus"
	"github.com/prometheus/common/model"

	influx "github.com/influxdb/influxdb/client"

	"github.com/prometheus/prometheus/config"
	"github.com/prometheus/prometheus/storage/remote/generic"
	"github.com/prometheus/prometheus/storage/remote/graphite"
	"github.com/prometheus/prometheus/storage/remote/influxdb"
	"github.com/prometheus/prometheus/storage/remote/opentsdb"
)

// Storage collects multiple remote storage queues.
type Storage struct {
	queues         []*StorageQueueManager
	externalLabels model.LabelSet
	mtx            sync.RWMutex
}

// ApplyConfig updates the status state as the new config requires.
func (s *Storage) ApplyConfig(conf *config.Config) error {
	s.mtx.Lock()
	defer s.mtx.Unlock()

	s.externalLabels = conf.GlobalConfig.ExternalLabels
	return nil
}

// New returns a new remote Storage.
func New(o *Options) (*Storage, error) {
	s := &Storage{}
	if o.GraphiteAddress != "" {
		c := graphite.NewClient(
			o.GraphiteAddress, o.GraphiteTransport,
			o.StorageTimeout, o.GraphitePrefix)
<<<<<<< HEAD
		s.queues = append(s.queues, NewStorageQueueManager(c, defaultConfig))
	}
	if o.OpentsdbURL != "" {
		c := opentsdb.NewClient(o.OpentsdbURL, o.StorageTimeout)
		s.queues = append(s.queues, NewStorageQueueManager(c, defaultConfig))
=======
		s.queues = append(s.queues, NewStorageQueueManager(c, nil))
	}
	if o.OpentsdbURL != "" {
		c := opentsdb.NewClient(o.OpentsdbURL, o.StorageTimeout)
		s.queues = append(s.queues, NewStorageQueueManager(c, nil))
>>>>>>> 1e26b96b
	}
	if o.InfluxdbURL != nil {
		conf := influx.Config{
			URL:      *o.InfluxdbURL,
			Username: o.InfluxdbUsername,
			Password: o.InfluxdbPassword,
			Timeout:  o.StorageTimeout,
		}
		c := influxdb.NewClient(conf, o.InfluxdbDatabase, o.InfluxdbRetentionPolicy)
		prometheus.MustRegister(c)
<<<<<<< HEAD
		s.queues = append(s.queues, NewStorageQueueManager(c, defaultConfig))
	}
	if o.GenericURL != "" {
		headers := http.Header{}
		if o.GenericHeaderName != "" {
			headers.Add(o.GenericHeaderName, o.GenericHeaderValue)
		}
		c := generic.NewClient(o.GenericURL, headers, o.StorageTimeout)
		s.queues = append(s.queues, NewStorageQueueManager(c, defaultConfig))
=======
		s.queues = append(s.queues, NewStorageQueueManager(c, nil))
	}
	if o.Address != "" {
		c, err := NewClient(o.Address, o.StorageTimeout)
		if err != nil {
			return nil, err
		}
		s.queues = append(s.queues, NewStorageQueueManager(c, nil))
>>>>>>> 1e26b96b
	}
	if len(s.queues) == 0 {
		return nil, nil
	}
	return s, nil
}

// Options contains configuration parameters for a remote storage.
type Options struct {
	StorageTimeout          time.Duration
	InfluxdbURL             *url.URL
	InfluxdbRetentionPolicy string
	InfluxdbUsername        string
	InfluxdbPassword        string
	InfluxdbDatabase        string
	OpentsdbURL             string
	GraphiteAddress         string
	GraphiteTransport       string
	GraphitePrefix          string
<<<<<<< HEAD
	GenericURL              string
	GenericHeaderName       string
	GenericHeaderValue      string
=======
	// TODO: This just being called "Address" will make more sense once the
	// other remote storage mechanisms are removed.
	Address string
>>>>>>> 1e26b96b
}

// Run starts the background processing of the storage queues.
func (s *Storage) Run() {
	for _, q := range s.queues {
		go q.Run()
	}
}

// Stop the background processing of the storage queues.
func (s *Storage) Stop() {
	for _, q := range s.queues {
		q.Stop()
	}
}

// Append implements storage.SampleAppender. Always returns nil.
func (s *Storage) Append(smpl *model.Sample) error {
	s.mtx.RLock()

	var snew model.Sample
	snew = *smpl
	snew.Metric = smpl.Metric.Clone()

	for ln, lv := range s.externalLabels {
		if _, ok := smpl.Metric[ln]; !ok {
			snew.Metric[ln] = lv
		}
	}
	s.mtx.RUnlock()

	for _, q := range s.queues {
		q.Append(&snew)
	}
	return nil
}

// NeedsThrottling implements storage.SampleAppender. It will always return
// false as a remote storage drops samples on the floor if backlogging instead
// of asking for throttling.
func (s *Storage) NeedsThrottling() bool {
	return false
}

// Describe implements prometheus.Collector.
func (s *Storage) Describe(ch chan<- *prometheus.Desc) {
	for _, q := range s.queues {
		q.Describe(ch)
	}
}

// Collect implements prometheus.Collector.
func (s *Storage) Collect(ch chan<- prometheus.Metric) {
	for _, q := range s.queues {
		q.Collect(ch)
	}
}<|MERGE_RESOLUTION|>--- conflicted
+++ resolved
@@ -14,7 +14,6 @@
 package remote
 
 import (
-	"net/http"
 	"net/url"
 	"sync"
 	"time"
@@ -25,7 +24,6 @@
 	influx "github.com/influxdb/influxdb/client"
 
 	"github.com/prometheus/prometheus/config"
-	"github.com/prometheus/prometheus/storage/remote/generic"
 	"github.com/prometheus/prometheus/storage/remote/graphite"
 	"github.com/prometheus/prometheus/storage/remote/influxdb"
 	"github.com/prometheus/prometheus/storage/remote/opentsdb"
@@ -54,19 +52,11 @@
 		c := graphite.NewClient(
 			o.GraphiteAddress, o.GraphiteTransport,
 			o.StorageTimeout, o.GraphitePrefix)
-<<<<<<< HEAD
-		s.queues = append(s.queues, NewStorageQueueManager(c, defaultConfig))
-	}
-	if o.OpentsdbURL != "" {
-		c := opentsdb.NewClient(o.OpentsdbURL, o.StorageTimeout)
-		s.queues = append(s.queues, NewStorageQueueManager(c, defaultConfig))
-=======
 		s.queues = append(s.queues, NewStorageQueueManager(c, nil))
 	}
 	if o.OpentsdbURL != "" {
 		c := opentsdb.NewClient(o.OpentsdbURL, o.StorageTimeout)
 		s.queues = append(s.queues, NewStorageQueueManager(c, nil))
->>>>>>> 1e26b96b
 	}
 	if o.InfluxdbURL != nil {
 		conf := influx.Config{
@@ -77,17 +67,6 @@
 		}
 		c := influxdb.NewClient(conf, o.InfluxdbDatabase, o.InfluxdbRetentionPolicy)
 		prometheus.MustRegister(c)
-<<<<<<< HEAD
-		s.queues = append(s.queues, NewStorageQueueManager(c, defaultConfig))
-	}
-	if o.GenericURL != "" {
-		headers := http.Header{}
-		if o.GenericHeaderName != "" {
-			headers.Add(o.GenericHeaderName, o.GenericHeaderValue)
-		}
-		c := generic.NewClient(o.GenericURL, headers, o.StorageTimeout)
-		s.queues = append(s.queues, NewStorageQueueManager(c, defaultConfig))
-=======
 		s.queues = append(s.queues, NewStorageQueueManager(c, nil))
 	}
 	if o.Address != "" {
@@ -96,7 +75,6 @@
 			return nil, err
 		}
 		s.queues = append(s.queues, NewStorageQueueManager(c, nil))
->>>>>>> 1e26b96b
 	}
 	if len(s.queues) == 0 {
 		return nil, nil
@@ -116,15 +94,9 @@
 	GraphiteAddress         string
 	GraphiteTransport       string
 	GraphitePrefix          string
-<<<<<<< HEAD
-	GenericURL              string
-	GenericHeaderName       string
-	GenericHeaderValue      string
-=======
 	// TODO: This just being called "Address" will make more sense once the
 	// other remote storage mechanisms are removed.
 	Address string
->>>>>>> 1e26b96b
 }
 
 // Run starts the background processing of the storage queues.
